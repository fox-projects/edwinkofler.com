--- conflicted
+++ resolved
@@ -19,20 +19,12 @@
   },
   "homepage": "https://github.com/eankeen/portfolio#readme",
   "devDependencies": {
-<<<<<<< HEAD
     "autoprefixer": "^9.7.5",
-=======
-    "autoprefixer": "^9.6.1",
->>>>>>> f766b8a0
     "browser-sync": "^2.26.7",
     "del": "^5.1.0",
     "gulp": "^4.0.2",
     "gulp-copy": "^4.0.1",
-<<<<<<< HEAD
     "gulp-inject": "^5.0.5",
-=======
-    "gulp-inject": "^5.0.4",
->>>>>>> f766b8a0
     "gulp-plumber": "^1.2.1",
     "gulp-postcss": "^8.0.0",
     "open-color": "^1.7.0"
